--- conflicted
+++ resolved
@@ -1,17 +1,17 @@
 import { Router } from 'itty-router';
 import OpenAI, { toFile } from 'openai';
-<<<<<<< HEAD
 import {
   calculateLength,
   getCorsHeaders,
-  getDefaultUserData, getDiscordMessageChain,
+  getDefaultUserData,
   getStripe,
   getUserDataById,
   insertBQRecordUsage,
   insertBQRecordUsageAll,
   mergeDeep,
   redirectCors,
-  UsageTable
+  UsageTable,
+  SUMMARIZE_PROMPT
 } from './util';
 import Stripe from 'stripe';
 import { OAuthApp, Octokit } from 'octokit';
@@ -19,11 +19,6 @@
 import { parse as parseCookie } from 'cookie';
 import { imageModels, InviteCode, models } from './constants';
 import { KVNamespace } from '@cloudflare/workers-types';
-import { verifyKey } from 'discord-interactions';
-import ChatCompletionMessageParam = OpenAI.ChatCompletionMessageParam;
-=======
-import { getCorsHeaders, SUMMARIZE_PROMPT } from './util';
->>>>>>> 863b6ff7
 
 const router = Router()
 const encoder = new TextEncoder()
